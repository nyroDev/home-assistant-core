--- conflicted
+++ resolved
@@ -47,14 +47,9 @@
         # Some devices, such as the Smart Thermostat have several devices
         # in one physical device, with same device url, terminated by '#' and a number.
         # In this case, we use the base device url as the device identifier.
-<<<<<<< HEAD
         if self.device.is_sub_device:
-            # Only return the url of the base device, to inherit device name and model from parent device.
-=======
-        if self.is_sub_device:
             # Only return the url of the base device, to inherit device name
             # and model from parent device.
->>>>>>> b4a3a663
             return {
                 "identifiers": {(DOMAIN, self.device.base_device_url)},
             }
@@ -110,12 +105,7 @@
         self.entity_description = description
         self._attr_unique_id = f"{super().unique_id}-{self.entity_description.key}"
 
-<<<<<<< HEAD
         if self.device.is_sub_device:
-            # In case of sub device, use the provided label and append the name of the type of entity
-=======
-        if self.is_sub_device:
             # In case of sub device, use the provided label
             # and append the name of the type of entity
->>>>>>> b4a3a663
             self._attr_name = f"{self.device.label} {description.name}"